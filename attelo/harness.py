"""
July 2012

attachment decoding: from local prediction, optimize a discourse structure
while respecting a chosen set of constraints, such as: MST decoding,
incremental decoding with a right frontier constraint, etc

should regroup
      x- MST decoding
      x- A* decoding with various heuristics
      x- baseline: local, small beam search

example: cf coling_expes.sh



TODO:
 - abstract main as processing method, depending on various things: fold nb,
   learner, decoder, eval function for one discourse and within that, abstract
   layers : fold,document
 - more generic descriptions of features names
 - n best out of A* decoding, to prepare ranking
                x- generate all solution in generic astar
                 - add parameter to decoding+process_document ? but the whole
                   API for prediction assumes only one prediction
                 - revamp scores to allow eval in nbest list (eg: at given
                   depth and/or oracle in list; what else?)
 - other evals: tree-edit, parseval-like, other?
 x- RFC with coord-subord distinction
 - nicer report for scores (table, latex, figures)
"""

from argparse import ArgumentTypeError
from collections import namedtuple
import argparse
import csv
import os
import sys
import cPickle

from ConfigParser import ConfigParser
from Orange.classification import Classifier
import Orange
try:
    STATS = True
    from scipy.stats import wilcoxon, ttest_rel, mannwhitneyu, sem, bayes_mvs
except:
    print >> sys.stderr,\
        "no module scipy.stats, cannot test stat. significance of results"
    STATS = False

from attelo.decoding.astar import astar_decoder, h0, h_best, h_max, h_average
from attelo.decoding.baseline import local_baseline, last_baseline
from attelo.decoding.mst import MST_list_edges as MST_decoder
from attelo.decoding.greedy import locallyGreedy
from attelo.learning.megam import MaxentLearner
from attelo.learning.perceptron import\
    PerceptronArgs, Perceptron, StructuredPerceptron
from attelo.edu import mk_edu_pairs
from attelo.features import Features
from attelo.fileNfold import make_n_fold, makeFoldByFileIndex
from attelo.report import Report

# from MST import MSTdecoder

ANNODIS_FEATURES = Features()  # default settings

# ---------------------------------------------------------------------
# utilities
# ---------------------------------------------------------------------


def related_attachments(features, table):
    """Return just the entries in the attachments table that
    represent related EDU pairs
    """
    return table.filter_ref({features.label: "True"})


def related_relations(features, table):
    """Return just the entries in the relations table that represent
    related EDU pair
    """
    return table.filter_ref({features.label: ["UNRELATED"]}, negate=1)


def _subtable_in_grouping(features, grouping, table):
    """Return the entries in the table that belong in the given
    group
    """
    return table.filter_ref({features.grouping: grouping})


def select_data_in_grouping(features, grouping, data_attach, data_relations):
    """Return only the data that belong in the given group
    """
    attach_instances = _subtable_in_grouping(features,
                                             grouping,
                                             data_attach)
    if data_relations:
        rel_instances = _subtable_in_grouping(features,
                                              grouping,
                                              data_relations)
    else:
        rel_instances = None
    return attach_instances, rel_instances

# ---------------------------------------------------------------------
#
# ---------------------------------------------------------------------


# TODO: describe model type
def load_model(filename):
    """
    Load model into memory from file
    """
    with open(filename, "rb") as f:
        return cPickle.load(f)


def save_model(filename, model):
    """
    Dump model into a file
    """
    with open(filename, "wb") as f:
        cPickle.dump(model, f)

# ---------------------------------------------------------------------
#
# ---------------------------------------------------------------------


def discourse_eval(features, predicted, reference, labels=None, debug=False):
    """basic eval: counting correct predicted edges (labelled or not)
    data contains the reference attachments
    labels the corresponding relations
    """
    #print "REF:", reference
    #print "PRED:", predicted
    score = 0
    dict_predicted = dict([((a1, a2), rel) for (a1, a2, rel) in predicted])
    for one in reference:
        arg1 = one[features.source].value
        arg2 = one[features.target].value
        if debug:
            print >> sys.stderr, arg1, arg2, dict_predicted.get((arg1, arg2))
        if (arg1, arg2) in dict_predicted:
            if labels is None:
                score += 1
                if debug:
                    print >> sys.stderr, "correct"
            else:
                relation_ref = labels.filter_ref({features.source: [arg1],
                                                  features.target: [arg2]})
                if len(relation_ref) == 0:
                    print >> sys.stderr,\
                        "attached pair without corresponding relation",\
                        one[features.grouping], arg1, arg2
                else:
                    relation_ref = relation_ref[0][features.label].value
                    score += (dict_predicted[(arg1, arg2)] == relation_ref)

    total_ref = len(reference)
    total_pred = len(predicted)
    return score, total_pred, total_ref


def combine_probs(features,
                  attach_instances,
                  rel_instances,
                  attachmt_model,
                  relations_model):
    """retrieve probability of the best relation on an edu pair, given the
    probability of an attachment
    """
    # !! instances set must correspond to same edu pair in the same order !!
    distrib = []

    edu_pair = mk_edu_pairs(features, attach_instances.domain)
    attach_instances = sorted(attach_instances, key=lambda x: x.get_metas())
    rel_instances = sorted(rel_instances, key=lambda x: x.get_metas())

    inst_pairs = zip(attach_instances, rel_instances)
    for i, (attach, relation) in enumerate(inst_pairs):
        p_attach = attachmt_model(attach, Classifier.GetProbabilities)[1]
        p_relations = relations_model(relation, Classifier.GetBoth)
        if not instance_check(features, attach, relation):
            print >> sys.stderr,\
                "mismatch of attachment/relation instance, instance number",\
                i,\
                meta_info(attach,   features),\
                meta_info(relation, features)
        # this should be investigated
        try:
            best_rel = p_relations[0].value
        except:
            best_rel = p_relations[0]

        rel_prob = max(p_relations[1])
        edu1, edu2 = edu_pair(attach)
        distrib.append((edu1, edu2, p_attach * rel_prob, best_rel))
    return distrib


def index_by_metas(instances, metas=None):
    """transform a data table to a dictionary of instances indexed by ordered
    tuple of all meta-attributes; convenient to find instances associated to
    multiple tables (eg edu pairs for attachment+relations)
    """
    if metas is None:
        to_keep = lambda x: x.get_metas().values()
    else:
        to_keep = lambda x: [x[y] for y in metas]
    result = [(tuple([y.value for y in to_keep(x)]), x) for x in instances]
    return dict(result)


def add_labels(features, predicted, rel_instances, relations_model):
    """ predict labels for a given set of edges (=post-labelling an unlabelled
    decoding)
    """
    rels = index_by_metas(rel_instances,
                          metas=[features.source, features.target])
    result = []
    for (a1, a2, _r) in predicted:
        instance_rel = rels[(a1, a2)]
        rel = relations_model(instance_rel,
                              Classifier.GetValue)
        result.append((a1, a2, rel))
    return result


def instance_check(features, one, two):
    """
    Return True if the two annotations should be considered as refering to the
    same EDU pair. This can be used as a sanity check when zipping two datasets
    that are expected to be on the same EDU pairs.
    """
    return\
        one[features.source] == two[features.source] and\
        one[features.target] == two[features.target] and\
        one[features.grouping] == two[features.grouping]


def meta_info(features, instance):
    return "%s: %s-%s" % (instance[features.grouping],
                          instance[features.source],
                          instance[features.target])


def export_graph(predicted, doc, folder):
    fname = os.path.join(folder, doc + ".rel")
    if not os.path.exists(folder):
        os.makedirs(folder)
    f = open(fname, 'w')
    for (a1, a2, rel) in predicted:
        f.write(rel + " ( " + a1 + " / " + a2 + " )\n")
    f.close()


def export_csv(features, predicted, doc, attach_instances, folder):
    fname = os.path.join(folder, doc + ".csv")
    if not os.path.exists(folder):
        os.makedirs(folder)
    predicted_map = {(e1, e2): label for e1, e2, label in predicted}
    metas = attach_instances.domain.getmetas().values()

    with open(fname, 'wb') as f:
        writer = csv.writer(f)
        writer.writerow(["m#" + x.name for x in metas] +
                        ["c#" + features.label])
        for r in attach_instances:
            row = [r[x].value for x in metas]
            e1 = r[features.source].value
            e2 = r[features.target].value
            epair = (e1, e2)
            label = predicted_map.get((e1, e2), "UNRELATED")
            writer.writerow(row + [label])

# ---------------------------------------------------------------------
# processing a single document
# ---------------------------------------------------------------------


# TODO: replace with named tuple
class DecoderConfig(object):
    def __init__(self, features, decoder,
                 threshold=None,
                 post_labelling=False,
                 use_prob=True):
        self.features = features
        self.decoder = decoder
        self.threshold = threshold
        self.post_labelling = post_labelling
        self.use_prob = use_prob


def decode_document(config,
                    model_attach, attach_instances,
                    model_relations=None, rel_instances=None):
    """
    decode one document (onedoc), selecting instances for attachment from
    data_attach, (idem relations if present), using trained model, model

    Return the predictions made

    TODO: check that call to learner can be uniform with 2 parameters (as
    logistic), as the documentation is inconsistent on this
    """
    features = config.features
    decoder = config.decoder
    threshold = config.threshold
    use_prob = config.use_prob

    if rel_instances and not config.post_labelling:
        prob_distrib = combine_probs(features,
                                     attach_instances, rel_instances,
                                     model_attach, model_relations)
    elif model_attach.name in ["Perceptron", "StructuredPerceptron"]:
        # home-made online models
        prob_distrib = model_attach.get_scores(attach_instances,
                                               use_prob=use_prob)
    else:
        # orange-based models
        edu_pair = mk_edu_pairs(features, attach_instances.domain)
        prob_distrib = []
        for one in attach_instances:
            edu1, edu2 = edu_pair(one)
            probs = model_attach(one, Classifier.GetProbabilities)[1]
            prob_distrib.append((edu1, edu2, probs, "unlabelled"))
    # print prob_distrib

    # get prediction (input is just prob_distrib)
    # not all decoders support the threshold keyword argument
    # hence the apparent redundancy here
    if threshold:
        predicted = decoder(prob_distrib,
                            threshold=threshold,
                            use_prob=use_prob)
        # predicted = decoder(prob_distrib, threshold = threshold)
    else:
        predicted = decoder(prob_distrib,
                            use_prob=use_prob)
        # predicted = decoder(prob_distrib)

    if config.post_labelling:
        predicted = add_labels(features,
                               predicted,
                               rel_instances,
                               model_relations)
        # predicted = add_labels(predicted, rel_instances, model_relations)

    return predicted

# ---------------------------------------------------------------------
# evaluation
# ---------------------------------------------------------------------


def prepare_folds(features, num_folds, table, shuffle=True):
    """Return an N-fold validation setup respecting a property where
    examples in the same grouping stay in the same fold.
    """
    import random
    if shuffle:
        random.seed()
    else:
        random.seed("just an illusion")

    fold_struct = make_n_fold(table,
                              folds=num_folds,
                              meta_index=features.grouping)
    selection = makeFoldByFileIndex(table,
                                    fold_struct,
                                    meta_index=features.grouping)
    return fold_struct, selection

# ---------------------------------------------------------------------
# arguments and main
# ---------------------------------------------------------------------


def args_to_features(args):
    """
    Given the (parsed) command line arguments, return the set of
    core feature labels for our incoming dataset.

    If no configuration file is provided, we default to the
    Annodis experiment settings
    """
    if args.config:
        config = ConfigParser()
        # cancels case-insensitive reading of variables.
        config.optionxform = lambda option: option
        with open(args.config) as config_file:
            config.readfp(config_file)
            metacfg = dict(config.items("Meta features"))
            return Features(source=metacfg["FirstNode"],
                            target=metacfg["SecondNode"],
                            source_span_start=metacfg["SourceSpanStart"],
                            source_span_end=metacfg["SourceSpanEnd"],
                            target_span_start=metacfg["TargetSpanStart"],
                            target_span_end=metacfg["TargetSpanEnd"],
                            grouping=metacfg["Grouping"],
                            label=metacfg["Label"])
    else:
        # annodis config as default, should not cause regression on coling
        # experiment
        return ANNODIS_FEATURES


def args_to_data(args):
    """
    Given the (parsed) command line arguments, return the data in
    table form
    """
    data_attach = Orange.data.Table(args.data_attach)
    if args.data_relations:
        data_relations = Orange.data.Table(args.data_relations)
    else:
        data_relations = None
    return data_attach, data_relations


def _mk_astar_decoder(heuristics, rfc):
    """
    Return an A* decoder using the given heuristics and
    right frontier constraint parameter
    """
    return lambda x, **kargs:\
        astar_decoder(x, heuristics=heuristics, RFC=rfc, **kargs)


def _known_heuristics():
    """
    Return a dictionary of possible A* heuristics.
    This lets us grab at the names of known heuristics
    for command line restruction
    """
    return {"average": h_average,
            "best": h_best,
            "max": h_max,
            "zero": h0}


def _known_decoders(heuristics, rfc):
    """
    Return a dictionary of possible decoders.
    This lets us grab at the names of known decoders
    """
    return {"last": last_baseline,
            "local": local_baseline,
            "locallyGreedy": locallyGreedy,
            "mst": MST_decoder,
            "astar": _mk_astar_decoder(heuristics, rfc)}


def _known_learners(decoder, features, perc_args=None):
    """
    Given the (parsed) command line arguments, return a sequence of
    learners in the order they were requested on the command line
    """

    # orange classifiers
    bayes = Orange.classification.bayes.NaiveLearner(adjust_threshold=True)
    bayes.name = "naive bayes"
    #svm = Orange.classification.svm.SVMLearnerEasy(probability = True)
    svm = Orange.classification.svm.SVMLearner(probability=True)
    svm.name = "svm"
    maxent = MaxentLearner()  # Orange.classification.logreg.LogRegLearner()
    maxent.name = "maxent"
    majority = Orange.classification.majority.MajorityLearner()
    majority.name = "majority"

<<<<<<< HEAD
    learners = {"bayes": bayes,
                "svm": svm,
                "maxent": maxent,
                "majority": majority}
=======
    # home made perceptron
    perc = Perceptron(features,
                      nber_it=perc_args.iterations,
                      avg=perc_args.averaging)
    # home made structured perceptron
    struc_perc = StructuredPerceptron(features, decoder,
                                      nber_it=perc_args.iterations,
                                      avg=perc_args.averaging,
                                      use_prob=perc_args.use_prob)
>>>>>>> c020a426

    if perc_args:
        # home made perceptron
        perc = Perceptron(features=features,
                          nber_it=perc_args.iterations,
                          avg=perc_args.averaging)
        # home made structured perceptron
        struc_perc = StructuredPerceptron(features, decoder,
                                          nber_it=perc_args.iterations,
                                          avg=perc_args.averaging,
                                          use_prob=perc_args.use_prob)

        learners["perc"] = perc
        learners["struc_perc"] = struc_perc

    return learners


def _is_perceptron_learner_name(learner_name):
    """
    True if the given string corresponds to the command line
    argument for one of our perceptron based learners
    """
    return learner_name in ["perc", "struc_perc"]

# these are just dummy values (we just want the keys here)
KNOWN_HEURISTICS = _known_heuristics().keys()
KNOWN_DECODERS = _known_decoders([], False).keys()
KNOWN_ATTACH_LEARNERS = _known_learners(last_baseline, {},
                                        PerceptronArgs(0, False, False)).keys()
KNOWN_RELATION_LEARNERS = _known_learners(last_baseline, {}, None)


def args_to_decoder(args):
    """
    Given the (parsed) command line arguments, return the
    decoder that was requested from the command line
    """
    if args.heuristics not in _known_heuristics():
        raise ArgumentTypeError("Unknown heuristics: %s" %
                                args.heuristics)
    heuristic = _known_heuristics().get(args.heuristics, h_average)
    if not args.data_relations:
        args.rfc = "simple"

    _decoders = _known_decoders(heuristic, args.rfc)

    if args.decoder in _decoders:
        return _decoders[args.decoder]
    else:
        ArgumentTypeError("Unknown decoder: " + args.decoder)


def args_to_learners(decoder, features, args):
    """
    Given the (parsed) command line arguments, return a
    learner to use for attachment, and one to use for
    relation labeling.

    By default the relations learner is just the attachment
    learner, but the user can make a point of specifying a
    different one
    """

    perc_args = PerceptronArgs(iterations=args.nit,
                               averaging=args.averaging,
                               use_prob=args.use_prob)
    _learners = _known_learners(decoder, features, perc_args)

    if args.learner in _learners:
        attach_learner = _learners[args.learner]
    else:
        raise ArgumentTypeError("Unknown learner: " + args.learner)

    has_perc = _is_perceptron_learner_name(args.learner)
    if has_perc and not args.relation_learner:
        msg = "The learner '" + args.learner + "' needs a" +\
            "a non-perceptron relation learner to go with it"
        raise ArgumentTypeError(msg)
    if not args.relation_learner:
        relation_learner = attach_learner
    elif args.relation_learner in _learners:
        relation_learner = _learners[args.relation_learner]
    else:
        raise ArgumentTypeError("Unknown relation learner: "
                                + args.relation_learner)

    return attach_learner, relation_learner


def args_to_threshold(model, decoder, requested=None, default=0.5):
    """Given a model and decoder, return a threshold if

    * we request a specific threshold
    * or the decoder absolutely requires one

    In these cases, we try to return one of the following thresholds
    in order:

    1. that supplied by the model (if there is one)
    2. the requested threshold (if supplied)
    3. a default value
    """
    if requested or str(decoder.__name__) == "local_baseline":
        try:
            threshold = model.threshold
        except:
            threshold = requested if requested else default
            print >> sys.stderr, "threshold forced at : ", threshold
    else:
        threshold = None
    return threshold


def command_save_models(args):
    data_attach, data_relations = args_to_data(args)
    features = args_to_features(args)
    decoder = args_to_decoder(args)
    attach_learner, relation_learner = \
        args_to_learners(decoder, features, args)

    print >> sys.stderr, ">>> training ... "
    model_attach = attach_learner(data_attach)
    save_model("attach.model", model_attach)

    if data_relations:
        related_only = related_relations(features, data_relations)
        model_relations = relation_learner(related_only)
        save_model("relations.model", model_relations)

    print >> sys.stderr, "done with training, exiting"
    sys.exit(0)


def command_test_only(args):
    data_attach, data_relations = args_to_data(args)
    features = args_to_features(args)
    # only one learner+decoder for now
    decoder = args_to_decoder(args)

    if not args.attachment_model:
        sys.exit("ERROR: [test mode] attachment model must be provided " +
                 "with -A")
    if data_relations and not args.relation_model:
        sys.exit("ERROR: [test mode] relation model must be provided if " +
                 "relation data is provided")

    model_attach = load_model(args.attachment_model)
    model_relations = load_model(args.relation_model) if data_relations\
        else None

    threshold = args_to_threshold(model_attach,
                                  decoder,
                                  requested=args.threshold)

    config = DecoderConfig(features=features,
                           decoder=decoder,
                           threshold=threshold,
                           post_labelling=args.post_label,
                           use_prob=args.use_prob)

    grouping_index = data_attach.domain.index(features.grouping)
    all_groupings = set()
    for inst in data_attach:
        all_groupings.add(inst[grouping_index].value)

    for onedoc in all_groupings:
        print >> sys.stderr, "decoding on file : ", onedoc

        attach_instances, rel_instances =\
            select_data_in_grouping(features,
                                    onedoc,
                                    data_attach,
                                    data_relations)

        predicted = decode_document(config,
                                    model_attach, attach_instances,
                                    model_relations, rel_instances)
        export_graph(predicted, onedoc, args.output)
        export_csv(features, predicted, onedoc, attach_instances, args.output)


def command_nfold_eval(args):
    features = args_to_features(args)
    data_attach, data_relations = args_to_data(args)

    decoder = args_to_decoder(args)
    attach_learner, relation_learner = \
        args_to_learners(decoder, features, args)

    RECALL_CORRECTION = args.correction

    fold_struct, selection = prepare_folds(features, args.nfold, data_attach,
                                           shuffle=args.shuffle)

    with_relations = bool(data_relations)
    args.relations = ["attach", "relations"][with_relations]
    args.context = "window5" if "window" in args.data_attach else "full"

    # FIXME: this appears to be an Annodis internal filename convention
    # and should be kicked out altogether
    args.relnb = args.data_relations.split(".")[-2][-6:] if with_relations\
        else "-"

    # eval procedures
    score_labels = with_relations and not args.unlabelled

    evals = []
    # --- fold level -- to be refactored
    for test_fold in range(args.nfold):
        print >> sys.stderr, ">>> doing fold ", test_fold + 1
        print >> sys.stderr, ">>> training ... "

        train_data_attach = data_attach.select_ref(selection,
                                                   test_fold,
                                                   negate=1)
        # train model
        model_attach = attach_learner(train_data_attach)

        # test
        test_data_attach = data_attach.select_ref(selection, test_fold)

        if with_relations:
            train_data_relations = data_relations.select_ref(selection,
                                                             test_fold,
                                                             negate=1)
            train_data_relations = related_relations(features,
                                                     train_data_relations)
            # train model
            model_relations = relation_learner(train_data_relations)
        else:  # no relations
            model_relations = None

        # decoding options for this fold
        threshold = args_to_threshold(model_attach,
                                      decoder,
                                      requested=args.threshold)
        config = DecoderConfig(features=features,
                               decoder=decoder,
                               threshold=threshold,
                               post_labelling=args.post_label,
                               use_prob=args.use_prob)

        # -- file level --
        fold_evals = []
        for onedoc in fold_struct:
            if fold_struct[onedoc] == test_fold:
                print >> sys.stderr, "decoding on file : ", onedoc

                attach_instances, rel_instances =\
                    select_data_in_grouping(features,
                                            onedoc,
                                            data_attach,
                                            data_relations)

                predicted = decode_document(config,
                                            model_attach, attach_instances,
                                            model_relations, rel_instances)

                reference = related_attachments(features, attach_instances)
                labels =\
                    related_relations(features, rel_instances) if score_labels\
                    else None
                scores = discourse_eval(features,
                                        predicted,
                                        reference,
                                        labels=labels)
                evals.append(scores)
                fold_evals.append(scores)

        fold_report = Report(fold_evals,
                             params=args,
                             correction=RECALL_CORRECTION)
        print "Fold eval:", fold_report.summary()
        # --end of file level
       # --- end of fold level
    # end of test for a set of parameter
    # report: summing : TODO: must register many runs with change of parameters
    report = Report(evals, params=args, correction=RECALL_CORRECTION)
    print ">>> FINAL EVAL:", report.summary()
    fname_fmt = "_".join("{" + x + "}" for x in
                         ["relations",
                          "context",
                          "relnb",
                          "decoders",
                          "learners",
                          "relation_learners",
                          "heuristics",
                          "unlabelled",
                          "post_label",
                          "rfc"])
    report.save("results/"+fname_fmt.format(**args.__dict__))


def main():
    # TODO for options
    # RFC type
    # beam size
    # nbest eval (when implemented)
    usage = "%(prog)s [options] attachment_data_file [relation_data_file]"
    parser = argparse.ArgumentParser(usage=usage)
    subparsers = parser.add_subparsers()

    common_args = argparse.ArgumentParser(add_help=False)

    common_args.add_argument("data_attach", metavar="FILE",
                             help="attachment data")
    common_args.add_argument("data_relations", metavar="FILE", nargs="?",
                             help="relations data")  # optional
    common_args.add_argument("--config", "-C", metavar="FILE",
                             default=None,
                             help="corpus specificities config file; if "
                             "absent, defaults to hard-wired annodis config")

    learner_args = argparse.ArgumentParser(add_help=False)
    learner_args.add_argument("--learner", "-l",
                              default="bayes",
                              choices=KNOWN_ATTACH_LEARNERS,
                              help="learner for attachment [and relations]")
    learner_args.add_argument("--relation-learner",
                              choices=KNOWN_RELATION_LEARNERS,
                              help="learners for relation labeling "
                              "[default same as attachment]")

    # classifier prefs
    classifier_grp = learner_args.add_argument_group('classifier arguments')
    ## classifier prefs (perceptron)
    classifier_grp.add_argument("--averaging", "-m",
                                default=False, action="store_true",
                                help="averaged perceptron")
    classifier_grp.add_argument("--nit", "-i",
                                default=1, type=int,
                                help="number of iterations for "
                                "perceptron models")

    # FIXME: this perceptron arg is for both learning/decoding
    common_args.add_argument("--use_prob", "-P",
                             default=True, action="store_false",
                             help="convert perceptron scores "
                             "into probabilities")

    # decoder prefs
    decoder_args = argparse.ArgumentParser(add_help=False)
    decoder_grp = common_args.add_argument_group('decoder arguments')
    decoder_grp.add_argument("--threshold", "-t",
                             default=None, type=float,
                             help="force the classifier to use this threshold "
                             "value for attachment decisions, unless it is "
                             "trained explicitely with a threshold")
    # FIXME: decoder_grp in common_args for now as struct_perceptron seems to
    # rely on a decoder
    decoder_grp.add_argument("--decoder", "-d", default="local",
                             choices=KNOWN_DECODERS,
                             help="decoders for attachment "
                             "(cf also heuristics for astar)")
    decoder_grp.add_argument("--heuristics", "-e",
                             default="average",
                             choices=KNOWN_HEURISTICS,
                             help="heuristics used for astar decoding; "
                             "default=average")
    decoder_grp.add_argument("--rfc", "-r",
                             default="full",
                             choices=["full", "simple", "none"],
                             help="with astar decoding, what kind of RFC is "
                             "applied: simple of full; simple means "
                             "everything is subordinating")

    # harness prefs (shared between eval)
    decoder_args.add_argument("--post-label", "-p",
                              default=False, action="store_true",
                              help="decode only on attachment, and predict "
                              "relations afterwards")

    # learn command
    cmd_learn = subparsers.add_parser('learn',
                                      parents=[common_args, learner_args])
    cmd_learn.set_defaults(func=command_save_models)

    # decode command
    cmd_decode = subparsers.add_parser('decode',
                                       parents=[common_args, decoder_args])
    cmd_decode.add_argument("--attachment-model", "-A", default=None,
                            help="provide saved model for prediction of "
                            "attachment (only with -T option)")
    cmd_decode.add_argument("--relation-model", "-R", default=None,
                            help="provide saved model for prediction of "
                            "relations (only with -T option)")
    cmd_decode.add_argument("--output", "-o",
                            default=None,
                            required=True,
                            metavar="DIR",
                            help="save predicted structures here")
    cmd_decode.set_defaults(func=command_test_only)

    # scoring profs
    cmd_eval = subparsers.add_parser('evaluate',
                                     parents=[common_args,
                                              learner_args,
                                              decoder_args])
    cmd_eval.set_defaults(func=command_nfold_eval)
    cmd_eval.add_argument("--nfold", "-n",
                          default=10, type=int,
                          help="nfold cross-validation number (default 10)")
    cmd_eval.add_argument("-s", "--shuffle",
                          default=False, action="store_true",
                          help="if set, ensure a different cross-validation "
                          "of files is done, otherwise, the same file "
                          "splitting is done everytime")
    cmd_eval.add_argument("--correction", "-c",
                          default=1.0, type=float,
                          help="if input is already a restriction on the full "
                          "task, this options defines a correction to apply "
                          "on the final recall score to have the real scores "
                          "on the full corpus")
    cmd_eval.add_argument("--unlabelled", "-u",
                          default=False, action="store_true",
                          help="force unlabelled evaluation, even if the "
                          "prediction is made with relations")
    cmd_eval.add_argument("--accuracy", "-a",
                          default=False, action="store_true",
                          help="provide accuracy scores for classifiers used")

    args = parser.parse_args()
    args.func(args)

if __name__ == "__main__":
    main()<|MERGE_RESOLUTION|>--- conflicted
+++ resolved
@@ -473,26 +473,14 @@
     majority = Orange.classification.majority.MajorityLearner()
     majority.name = "majority"
 
-<<<<<<< HEAD
     learners = {"bayes": bayes,
                 "svm": svm,
                 "maxent": maxent,
                 "majority": majority}
-=======
-    # home made perceptron
-    perc = Perceptron(features,
-                      nber_it=perc_args.iterations,
-                      avg=perc_args.averaging)
-    # home made structured perceptron
-    struc_perc = StructuredPerceptron(features, decoder,
-                                      nber_it=perc_args.iterations,
-                                      avg=perc_args.averaging,
-                                      use_prob=perc_args.use_prob)
->>>>>>> c020a426
 
     if perc_args:
         # home made perceptron
-        perc = Perceptron(features=features,
+        perc = Perceptron(features,
                           nber_it=perc_args.iterations,
                           avg=perc_args.averaging)
         # home made structured perceptron
