"split data into folds"

from __future__ import print_function
import argparse
import json
import sys

from ..args import (add_common_args, args_to_rng, DEFAULT_NFOLD)
from ..fold import make_n_fold
from ..io import load_data_pack


<<<<<<< HEAD
NAME = 'enfold'
=======
def _prepare_folds(phrasebook, num_folds, table, shuffle=True):
    """Return an N-fold validation setup respecting a property where
    examples in the same grouping stay in the same fold.
    """
    if shuffle:
        random.seed()
    else:
        random.seed("just an illusion")

    return make_n_fold(table,
                       folds=num_folds,
                       meta_index=phrasebook.grouping)
>>>>>>> a6e7d944


def config_argparser(psr):
    "add subcommand arguments to subparser"

    add_common_args(psr)
    psr.set_defaults(func=main)
    psr.add_argument("--nfold", "-n",
                     default=DEFAULT_NFOLD, type=int,
                     help="nfold cross-validation number "
                     "(default %d)" % DEFAULT_NFOLD)
    psr.add_argument("-s", "--shuffle",
                     default=False, action="store_true",
                     help="if set, ensure a different cross-validation "
                     "of files is done, otherwise, the same file "
                     "splitting is done everytime")
    psr.add_argument("--output", type=argparse.FileType('w'),
                     help="save folds to a json file")


def main_for_harness(args, dpack):
    """
    main function core that you can hook into if writing your own
    harness

    You have to supply the data yourself
    """
    rng = args_to_rng(args)
    fold_struct = make_n_fold(dpack, args.nfold, rng)
    json_output = args.output or sys.stdout
    json.dump(fold_struct, json_output, indent=2)


def main(args):
    "subcommand main (called from mother script)"

    dpack = load_data_pack(args.edus, args.features)
    main_for_harness(args, dpack)
    if args.output is None:
        print("")<|MERGE_RESOLUTION|>--- conflicted
+++ resolved
@@ -8,24 +8,6 @@
 from ..args import (add_common_args, args_to_rng, DEFAULT_NFOLD)
 from ..fold import make_n_fold
 from ..io import load_data_pack
-
-
-<<<<<<< HEAD
-NAME = 'enfold'
-=======
-def _prepare_folds(phrasebook, num_folds, table, shuffle=True):
-    """Return an N-fold validation setup respecting a property where
-    examples in the same grouping stay in the same fold.
-    """
-    if shuffle:
-        random.seed()
-    else:
-        random.seed("just an illusion")
-
-    return make_n_fold(table,
-                       folds=num_folds,
-                       meta_index=phrasebook.grouping)
->>>>>>> a6e7d944
 
 
 def config_argparser(psr):
