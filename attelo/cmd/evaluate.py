"run cross-fold evaluation"

from __future__ import print_function
import itertools
import sys

from ..args import\
    (add_common_args, add_learner_args,
     add_report_args,
     args_to_decoder,
     args_to_decoding_mode,
     args_to_learners,
     args_to_rng)
from ..decoding import\
    (decode, Models)
from ..fold import make_n_fold
from ..io import (load_data_pack)
from ..table import (for_attachment, for_labelling)
from ..report import Report
from .decode import score_prediction


<<<<<<< HEAD
NAME = 'evaluate'


def best_prediction(dpack, predictions):
=======
def _prepare_folds(phrasebook, num_folds, table, shuffle=True):
    """Return an N-fold validation setup respecting a property where
    examples in the same grouping stay in the same fold.
    """
    import random
    if shuffle:
        random.seed()
    else:
        random.seed("just an illusion")

    fold_struct = make_n_fold(table,
                              folds=num_folds,
                              meta_index=phrasebook.grouping)
    selection = folds_to_orange(table,
                                fold_struct,
                                meta_index=phrasebook.grouping)
    return fold_struct, selection


def _build_model_for_fold(selection, test_fold, learner, data):
    '''
    Return models for the training data in the given folds,
    packaging them up with their data set

    :rtype DataAndModel
    '''
    # by rights this should really select a test set but we
    # don't bother because we filter on it later on anyway
    # to pick out individual docs,
    train_data = data.select_ref(selection, test_fold, negate=1)
    return DataAndModel(data, learner(train_data))


def best_prediction(phrasebook, attach, relate, predictions):
>>>>>>> a6e7d944
    """
    Return the best prediction for the given data along with its
    score. Best is defined in a recall-centric way, by the number
    of correct labels made (or if in attach-only mode, the number
    of correct decisions to attach).

    :param relate: if True, labels (relations) are to be evaluated too
                   otherwise only attachments
    :param predicted: a single prediction (list of id, id, label tuples)
    """
    def score(prediction):
        'score a single prediction'
        return score_prediction(dpack, prediction)

    max_key = lambda x: score(x).correct_label
    return max(predictions, key=max_key)


def config_argparser(psr):
    "add subcommand arguments to subparser"

    add_common_args(psr)
    add_learner_args(psr)
    add_report_args(psr)
    psr.set_defaults(func=main)
    psr.add_argument("--nfold", "-n",
                     default=10, type=int,
                     help="nfold cross-validation number (default 10)")
    psr.add_argument("-s", "--shuffle",
                     default=False, action="store_true",
                     help="if set, ensure a different cross-validation "
                     "of files is done, otherwise, the same file "
                     "splitting is done everytime")
    psr.add_argument("--unlabelled", "-u",
                     default=False, action="store_true",
                     help="force unlabelled evaluation, even if the "
                     "prediction is made with relations")


def _learn_for_fold(dpack, fold_dict, fold,
                    attach_learner, relate_learner):
    '''
    learn models for the training data in the given fold

    :rtype :py:class:Models:
    '''
    training_pack = dpack.training(fold_dict, fold)
    attach_pack = for_attachment(training_pack)
    relate_pack = for_labelling(training_pack)
    attach_model = attach_learner.fit(attach_pack.data,
                                      attach_pack.target)
    relate_model = relate_learner.fit(relate_pack.data,
                                      relate_pack.target)
    return Models(attach=attach_model, relate=relate_model)


def _decode_group(mode, decoder, dpack, models):
    '''
    decode and score a single group

    :rtype Count
    '''
    predictions = decode(mode, decoder, dpack, models)
    best = best_prediction(dpack, predictions)
    return score_prediction(dpack, best)


def _decode_fold(mode, decoder, dpack, models):
    '''
    decode and score all groups in the pack
    (pack should be whittled down to test set for
    a given fold)

    :rtype [Count]
    '''
    scores = []
    for onedoc, indices in dpack.groupings().items():
        print("decoding on file : ", onedoc, file=sys.stderr)
        onepack = dpack.selected(indices)
        score = _decode_group(mode, decoder, onepack, models)
        scores.append(score)
    return scores


def main(args):
    'subcommand main'

    dpack = load_data_pack(args.edus, args.features)
    # print(args, file=sys.stderr)
    decoder = args_to_decoder(args)
    decoding_mode = args_to_decoding_mode(args)

    # TODO: more models for intra-sentence
    attach_learner, relate_learner = args_to_learners(decoder, args)

    fold_dict = make_n_fold(dpack, args.nfold,
                            args_to_rng(args))

    evals = []
    # --- fold level -- to be refactored
    for fold in range(args.nfold):
        print(">>> doing fold ", fold + 1, file=sys.stderr)
        print(">>> training ... ", file=sys.stderr)

        models = _learn_for_fold(dpack, fold_dict, fold,
                                 attach_learner,
                                 relate_learner)
        fold_evals = _decode_fold(decoding_mode,
                                  decoder,
                                  dpack.testing(fold_dict, fold),
                                  models)
        fold_report = Report(fold_evals,
                             params=args,
                             correction=args.correction)
        print("Fold eval:", fold_report.summary())
        evals.append(fold_evals)
        # --end of file level
    # --- end of fold level
    # end of test for a set of parameter
    report = Report(list(itertools.chain.from_iterable(evals)),
                    params=args,
                    correction=args.correction)
    print(">>> FINAL EVAL:", report.summary())<|MERGE_RESOLUTION|>--- conflicted
+++ resolved
@@ -20,47 +20,7 @@
 from .decode import score_prediction
 
 
-<<<<<<< HEAD
-NAME = 'evaluate'
-
-
 def best_prediction(dpack, predictions):
-=======
-def _prepare_folds(phrasebook, num_folds, table, shuffle=True):
-    """Return an N-fold validation setup respecting a property where
-    examples in the same grouping stay in the same fold.
-    """
-    import random
-    if shuffle:
-        random.seed()
-    else:
-        random.seed("just an illusion")
-
-    fold_struct = make_n_fold(table,
-                              folds=num_folds,
-                              meta_index=phrasebook.grouping)
-    selection = folds_to_orange(table,
-                                fold_struct,
-                                meta_index=phrasebook.grouping)
-    return fold_struct, selection
-
-
-def _build_model_for_fold(selection, test_fold, learner, data):
-    '''
-    Return models for the training data in the given folds,
-    packaging them up with their data set
-
-    :rtype DataAndModel
-    '''
-    # by rights this should really select a test set but we
-    # don't bother because we filter on it later on anyway
-    # to pick out individual docs,
-    train_data = data.select_ref(selection, test_fold, negate=1)
-    return DataAndModel(data, learner(train_data))
-
-
-def best_prediction(phrasebook, attach, relate, predictions):
->>>>>>> a6e7d944
     """
     Return the best prediction for the given data along with its
     score. Best is defined in a recall-centric way, by the number
